--- conflicted
+++ resolved
@@ -882,12 +882,7 @@
       private->precision = g_value_get_enum (value);
       _gimp_image_free_color_transforms (image);
       break;
-<<<<<<< HEAD
-    case PROP_BUFFER:
-      break;
-=======
-
->>>>>>> 73c664ec
+
     case PROP_SYMMETRY:
       {
         GList *iter;
