--- conflicted
+++ resolved
@@ -49,13 +49,6 @@
 
 GType       gimp_tool_editor_get_type       (void) G_GNUC_CONST;
 
-<<<<<<< HEAD
-GtkWidget * gimp_tool_editor_new      (GimpContainer *container,
-                                       GimpContext   *context,
-                                       GList         *defualt_tool_order,
-                                       gint           view_size,
-                                       gint           view_border_width);
-=======
 GtkWidget * gimp_tool_editor_new            (GimpContainer  *container,
                                              GimpContext    *context,
                                              GList          *default_tool_order,
@@ -63,7 +56,6 @@
                                              gint            view_border_width);
 
 void        gimp_tool_editor_revert_changes (GimpToolEditor *tool_editor);
->>>>>>> b929a7a6
 
 
 #endif  /*  __GIMP_TOOL_EDITOR_H__  */