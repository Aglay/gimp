/*
 * PSD Save Plugin version 1.0 (BETA)
 * This GIMP plug-in is designed to save Adobe Photoshop(tm) files (.PSD)
 *
 * Monigotes
 *
 *     If this plug-in fails to save a file which you think it should,
 *     please tell me what seemed to go wrong, and anything you know
 *     about the image you tried to save.  Please don't send big PSD
 *     files to me without asking first.
 *
 *          Copyright (C) 2000 Monigotes
 *
 * This program is free software: you can redistribute it and/or modify
 * it under the terms of the GNU General Public License as published by
 * the Free Software Foundation; either version 3 of the License, or
 * (at your option) any later version.
 *
 * This program is distributed in the hope that it will be useful,
 * but WITHOUT ANY WARRANTY; without even the implied warranty of
 * MERCHANTABILITY or FITNESS FOR A PARTICULAR PURPOSE.  See the
 * GNU General Public License for more details.
 *
 * You should have received a copy of the GNU General Public License
 * along with this program.  If not, see <http://www.gnu.org/licenses/>.
 */

/*
 * Adobe and Adobe Photoshop are trademarks of Adobe Systems
 * Incorporated that may be registered in certain jurisdictions.
 */

/*
 * Revision history:
 *
 *  2000.02 / v1.0 / Monigotes
 *       First version.
 *
 *  2003-05-10  Pedro Gimeno  <pggimeno@wanadoo.es>
 *       - Cleaned up and GNUstylized.
 *       - Translated all comments and vars in Spanish to English.
 *
 *  2005-2-11 Jay Cox <jaycox@gimp.org>
 *       Rewrote all the code that deals with pixels to be stingy with
 *       memory and opperate on tile-size chunks.  Create a flattened
 *       copy of the image when necessary. Fixes file corruption bug
 *       #167139 and memory bug #121871
 *
 *  2006-03-29 Guillermo S. Romero <gsr.bugs@infernal-iceberg.com>
 *       - Added/enabled basic support for layer masks based in psd.c
 *         and whatever was already here.
 *         Layers that are not canvas sized need investigation, here
 *         or in the import plugin something seems wrong.
 *       - Cosmetic changes about the debug messages, more like psd.c.
 */

/*
 * TODO:
 *       Save preview
 */

/*
 * BUGS:
 */

#include "config.h"

#include <errno.h>
#include <string.h>

#include <glib/gstdio.h>

#include "libgimp/gimp.h"
#include "libgimp/gimpui.h"

#include "psd-save.h"

#include "libgimp/stdplugins-intl.h"


/* set to TRUE if you want debugging, FALSE otherwise */
#define DEBUG FALSE

/* 1: Normal debuggin, 2: Deep debuggin */
#define DEBUG_LEVEL 2

#define IFDBG if (DEBUG)
#define IF_DEEP_DBG if (DEBUG && DEBUG_LEVEL == 2)

#define PSD_UNIT_INCH 1
#define PSD_UNIT_CM   2


/* Local types etc
 */

typedef struct PsdLayerDimension
{
  gint   left;
  gint   top;
  gint32 width;
  gint32 height;
} PSD_Layer_Dimension;

typedef struct PsdImageData
{
  gboolean             compression;

  gint32               image_height;
  gint32               image_width;

  GimpImageBaseType    baseType;

  gint32               merged_layer;/* Merged image,
                                       to be used for the image data section */

  gint                 nChannels;   /* Number of user channels in the image */
  gint32              *lChannels;   /* User channels in the image */

  gint                 nLayers;     /* Number of layers in the image */
  gint32              *lLayers;     /* Identifier of each layer */
  PSD_Layer_Dimension *layersDim;   /* Dimensions of each layer */

} PSD_Image_Data;

static PSD_Image_Data PSDImageData;

/* Declare some local functions.
 */

static void        psd_lmode_layer      (gint32               idLayer,
					 gchar               *psdMode);

static void        reshuffle_cmap_write (guchar              *mapGimp);

static void        save_header          (FILE                *fd,
					 gint32               image_id);

static void        save_color_mode_data (FILE                *fd,
					 gint32               image_id);

static void        save_resources       (FILE                *fd,
					 gint32               image_id);

static void        save_layer_and_mask  (FILE                *fd,
					 gint32               image_id);

static void        save_data            (FILE                *fd,
					 gint32               image_id);

static void        xfwrite              (FILE                *fd,
					 gconstpointer        buf,
					 glong                len,
					 const gchar         *why);

static void        write_pascalstring   (FILE               *fd,
					 const gchar        *val,
					 gint                padding,
					 const gchar        *why);

static void        write_string         (FILE               *fd,
					 const gchar        *val,
					 const gchar        *why);

static void        write_gchar          (FILE               *fd,
					 guchar              val,
					 const gchar        *why);

static void        write_gint16         (FILE               *fd,
					 gint16              val,
					 const gchar        *why);

static void        write_gint32         (FILE               *fd,
					 gint32              val,
					 const gchar        *why);

static void        write_datablock_luni (FILE               *fd,
					 const gchar        *val,
					 const gchar        *why);


static void        write_pixel_data     (FILE               *fd,
					 gint32              drawableID,
					 glong              *ChanLenPosition,
					 gint32              rowlenOffset);

static gint32      create_merged_image  (gint32              imageID);

static const Babl* get_pixel_format     (gint32 drawableID);

<<<<<<< HEAD
const GimpPlugInInfo PLUG_IN_INFO =
{
  NULL,    /* init_proc */
  NULL,    /* quit_proc */
  query,   /* query_proc */
  run,     /* run_proc */
};


MAIN()


static void
query (void)
{
  static const GimpParamDef save_args[] =
  {
    { GIMP_PDB_INT32,    "run-mode",     "The run mode { RUN-INTERACTIVE (0), RUN-NONINTERACTIVE (1) }" },
    { GIMP_PDB_IMAGE,    "image",        "Input image" },
    { GIMP_PDB_DRAWABLE, "drawable",     "Drawable to save" },
    { GIMP_PDB_STRING,   "filename",     "The name of the file to save the image in" },
    { GIMP_PDB_STRING,   "raw-filename", "The name of the file to save the image in" },
    { GIMP_PDB_INT32,    "compression",  "Compression type: { NONE (0), LZW (1), PACKBITS (2)" },
    { GIMP_PDB_INT32,    "fill-order",   "Fill Order: { MSB to LSB (0), LSB to MSB (1)" }
  };

  gimp_install_procedure (SAVE_PROC,
                          "saves files in the Photoshop(tm) PSD file format",
                          "This filter saves files of Adobe Photoshop(tm) native PSD format.  These files may be of any image type supported by GIMP, with or without layers, layer masks, aux channels and guides.",
                          "Monigotes",
                          "Monigotes",
                          "2000",
                          N_("Photoshop image"),
                          "RGB*, GRAY*, INDEXED*",
                          GIMP_PLUGIN,
                          G_N_ELEMENTS (save_args), 0,
                          save_args, NULL);

  gimp_register_file_handler_mime (SAVE_PROC, "image/x-psd");
  gimp_register_save_handler (SAVE_PROC, "psd", "");
}

static void
run (const gchar      *name,
     gint              nparams,
     const GimpParam  *param,
     gint             *nreturn_vals,
     GimpParam       **return_vals)
{
  static GimpParam  values[2];
  GimpRunMode       run_mode;
  GError           *error = NULL;

  run_mode = param[0].data.d_int32;

  *nreturn_vals = 1;
  *return_vals  = values;

  values[0].type          = GIMP_PDB_STATUS;
  values[0].data.d_status = GIMP_PDB_CALLING_ERROR;

  if (strcmp (name, SAVE_PROC) == 0)
    {
      gint32                 image_id;
      gint32                 drawable_id;
      GimpAttributes        *attributes;
      GimpMetadataSaveFlags  metadata_flags;
      GimpExportReturn       export = GIMP_EXPORT_IGNORE;

      IFDBG printf ("\n---------------- %s ----------------\n",
                    param[3].data.d_string);

      image_id    = param[1].data.d_int32;
      drawable_id = param[2].data.d_int32;

      switch (run_mode)
        {
        case GIMP_RUN_INTERACTIVE:
        case GIMP_RUN_WITH_LAST_VALS:
          gimp_ui_init (PLUG_IN_BINARY, FALSE);

          export = gimp_export_image (&image_id, &drawable_id, "PSD",
                                      GIMP_EXPORT_CAN_HANDLE_RGB     |
                                      GIMP_EXPORT_CAN_HANDLE_GRAY    |
                                      GIMP_EXPORT_CAN_HANDLE_INDEXED |
                                      GIMP_EXPORT_CAN_HANDLE_ALPHA   |
                                      GIMP_EXPORT_CAN_HANDLE_LAYERS  |
                                      GIMP_EXPORT_CAN_HANDLE_LAYER_MASKS);

          if (export == GIMP_EXPORT_CANCEL)
            {
              values[0].data.d_status = GIMP_PDB_CANCEL;
              return;
            }
          break;

        default:
          break;
        }

      attributes = gimp_image_metadata_save_prepare (image_id,
                                                   "image/x-psd",
                                                   &metadata_flags);

      if (save_image (param[3].data.d_string, image_id, &error))
        {
          if (attributes)
            {
              GFile *file;

              gimp_attributes_new_attribute (attributes, "Exif.Image.BitsPerSample", "8", TYPE_SHORT);

              file = g_file_new_for_path (param[3].data.d_string);
              gimp_image_metadata_save_finish (image_id,
                                               "image/x-psd",
                                               attributes, metadata_flags,
                                               file, NULL);
              g_object_unref (file);

              g_object_unref (attributes);
            }

          values[0].data.d_status = GIMP_PDB_SUCCESS;
        }
      else
        {
          values[0].data.d_status = GIMP_PDB_EXECUTION_ERROR;

          if (error)
            {
              *nreturn_vals = 2;
              values[1].type          = GIMP_PDB_STRING;
              values[1].data.d_string = error->message;
            }
        }

      if (export == GIMP_EXPORT_EXPORT)
        gimp_image_delete (image_id);
    }
}
=======
>>>>>>> 4d9cf019

static void
psd_lmode_layer (gint32  idLayer,
                 gchar  *psdMode)
{
  switch (gimp_layer_get_mode (idLayer))
    {
    case GIMP_NORMAL_MODE:
      strcpy (psdMode, "norm");
      break;
    case GIMP_DARKEN_ONLY_MODE:
      strcpy (psdMode, "dark");
      break;
    case GIMP_LIGHTEN_ONLY_MODE:
      strcpy (psdMode, "lite");
      break;
    case GIMP_HUE_MODE:
      strcpy (psdMode, "hue ");
      break;
    case GIMP_SATURATION_MODE:
      strcpy (psdMode, "sat ");
      break;
    case GIMP_COLOR_MODE:
      strcpy (psdMode, "colr");
      break;
    case GIMP_ADDITION_MODE:
      strcpy (psdMode, "lddg");
      break;
    case GIMP_MULTIPLY_MODE:
      strcpy (psdMode, "mul ");
      break;
    case GIMP_SCREEN_MODE:
      strcpy (psdMode, "scrn");
      break;
    case GIMP_DISSOLVE_MODE:
      strcpy (psdMode, "diss");
      break;
    case GIMP_DIFFERENCE_MODE:
      strcpy (psdMode, "diff");
      break;
    case GIMP_VALUE_MODE:                  /* ? */
      strcpy (psdMode, "lum ");
      break;
    case GIMP_HARDLIGHT_MODE:
      strcpy (psdMode, "hLit");
      break;
    case GIMP_OVERLAY_MODE:
    case GIMP_SOFTLIGHT_MODE:
      strcpy (psdMode, "sLit");
      break;
    case GIMP_NEW_OVERLAY_MODE:
      strcpy (psdMode, "over");
      break;
    default:
      {
        const gchar *nick = "?";

        gimp_enum_get_value (GIMP_TYPE_LAYER_MODE_EFFECTS,
                             gimp_layer_get_mode (idLayer),
                             NULL, &nick, NULL, NULL);

        g_message (_("Unable to save layer with mode '%s'.  Either the PSD "
                     "file format or the save plug-in does not support that, "
                     "using normal mode instead."), nick);

        IFDBG printf ("PSD: Warning - unsupported layer-blend mode: %s, "
                      "using normal mode\n", nick);

        strcpy (psdMode, "norm");
      }
      break;
    }
}

static void
write_string (FILE        *fd,
              const gchar *val,
              const gchar *why)
{
  write_gchar (fd, strlen (val), why);
  xfwrite (fd, val, strlen (val), why);
}

static void
write_pascalstring (FILE        *fd,
                    const gchar *val,
                    gint         padding,
                    const gchar *why)
{
  guchar len;
  gint   i;

  /* Calculate string length to write and limit it to 255 */

  len = (strlen (val) > 255) ? 255 : (guchar) strlen (val);

  /* Perform actual writing */

  if (len !=  0)
    {
      write_gchar (fd, len, why);
      xfwrite (fd, val, len, why);
    }
  else
    {
      write_gchar (fd, 0, why);
    }

  /* If total length (length byte + content) is not a multiple of PADDING,
     add zeros to pad it.  */

  len++;           /* Add the length field */

  if ((len % padding) == 0)
    return;

  for (i = 0; i < (padding - (len % padding)); i++)
    write_gchar (fd, 0, why);
}

static void
xfwrite (FILE          *fd,
         gconstpointer  buf,
         glong          len,
         const gchar   *why)
{
  if (len == 0)
    return;

  if (fwrite (buf, len, 1, fd) == 0)
    {
      g_printerr ("%s: Error while writing '%s'\n", G_STRFUNC, why);
      gimp_quit ();
    }
}

static void
write_gchar (FILE        *fd,
             guchar       val,
             const gchar *why)
{
  guchar b[2];
  glong  pos;

  b[0] = val;
  b[1] = 0;

  pos = ftell (fd);
  if (fwrite (&b, 1, 2, fd) == 0)
    {
      g_printerr ("%s: Error while writing '%s'\n", G_STRFUNC, why);
      gimp_quit ();
    }
  fseek (fd, pos + 1, SEEK_SET);
}

static void
write_gint16 (FILE        *fd,
              gint16       val,
              const gchar *why)
{
  guchar b[2];
  /*  b[0] = val & 255;
      b[1] = (val >> 8) & 255;*/

  b[1] = val & 255;
  b[0] = (val >> 8) & 255;

  if (fwrite (&b, 1, 2, fd) == 0)
    {
      g_printerr ("%s: Error while writing '%s'\n", G_STRFUNC, why);
      gimp_quit ();
    }
}

static void
write_gint32 (FILE        *fd,
              gint32       val,
              const gchar *why)
{
  guchar b[4];

  b[3] = val & 255;
  b[2] = (val >> 8) & 255;
  b[1] = (val >> 16) & 255;
  b[0] = (val >> 24) & 255;

  if (fwrite (&b, 1, 4, fd) == 0)
    {
      g_printerr ("%s: Error while writing '%s'\n", G_STRFUNC, why);
      gimp_quit ();
    }
}

static void
write_datablock_luni (FILE        *fd,
                      const gchar *val,
                      const gchar *why)
{
  if (val)
    {
      guint32    count;
      guint32    xdBlockSize;
      glong      numchars;
      gunichar2 *luniName;

      luniName = g_utf8_to_utf16 (val, -1, NULL, &numchars, NULL);

      if (luniName)
        {
          guchar len = MIN (numchars, 255);

          /* Only pad to even num of chars */
          if( len % 2 )
            xdBlockSize = len + 1;
          else
            xdBlockSize = len;

          /* 2 bytes / char + 4 bytes for pascal num chars */
          xdBlockSize = (xdBlockSize * 2) + 4;

          xfwrite (fd, "8BIMluni", 8, "luni xdb signature");
          write_gint32 (fd, xdBlockSize, "luni xdb size");
          write_gint32 (fd, len, "luni xdb pascal string");

          for (count = 0; count < len; count++)
            write_gint16 (fd, luniName[count], "luni xdb pascal string");

          /* Pad to an even number of chars */
          if (len % 2)
            write_gint16 (fd, 0x0000, "luni xdb pascal string padding");
        }
    }
}

static gint32
pack_pb_line (guchar *start,
              gint32  length,
              gint32  stride,
              guchar *dest_ptr)
{
  gint32  remaining = length;
  gint    i, j;

  length = 0;
  while (remaining > 0)
    {
      /* Look for characters matching the first */

      i = 0;
      while ((i < 128) &&
             (remaining - i > 0) &&
             (start[0] == start[i*stride]))
        i++;

      if (i > 1)              /* Match found */
        {

          *dest_ptr++ = -(i - 1);
          *dest_ptr++ = *start;

          start += i*stride;
          remaining -= i;
          length += 2;
        }
      else       /* Look for characters different from the previous */
        {
          i = 0;
          while ((i < 128)             &&
                 (remaining - (i + 1) > 0) &&
                 (start[i*stride] != start[(i + 1)*stride] ||
                  remaining - (i + 2) <= 0  || start[i*stride] != start[(i+2)*stride]))
            i++;

          /* If there's only 1 remaining, the previous WHILE stmt doesn't
             catch it */

          if (remaining == 1)
            {
              i = 1;
            }

          if (i > 0)               /* Some distinct ones found */
            {
              *dest_ptr++ = i - 1;
              for (j = 0; j < i; j++)
                {
                  *dest_ptr++ = start[j*stride];
                }
              start += i*stride;
              remaining -= i;
              length += i + 1;
            }

        }
    }
  return length;
}

static gint
gimpBaseTypeToPsdMode (GimpImageBaseType gimpBaseType)
{
  switch (gimpBaseType)
    {
    case GIMP_RGB:
      return 3;                                         /* RGB */
    case GIMP_GRAY:
      return 1;                                         /* Grayscale */
    case GIMP_INDEXED:
      return 2;                                         /* Indexed */
    default:
      g_message (_("Error: Can't convert GIMP base imagetype to PSD mode"));
      IFDBG printf ("PSD Save: gimpBaseType value is %d, "
                    "can't convert to PSD mode", gimpBaseType);
      gimp_quit ();
      return 3;                            /* Return RGB by default */
    }
}

static gint
nChansLayer (gint gimpBaseType,
             gint hasAlpha,
             gint hasMask)
{
  gint incAlpha = 0;
  gint incMask = 0;

  incAlpha = (hasAlpha == 0) ? 0 : 1;
  incMask = (hasMask == 0) ? 0 : 1;

  switch (gimpBaseType)
    {
    case GIMP_RGB:
      return 3 + incAlpha + incMask;     /* R,G,B & Alpha & Mask (if any) */
    case GIMP_GRAY:
      return 1 + incAlpha + incMask;     /* G & Alpha & Mask (if any) */
    case GIMP_INDEXED:
      return 1 + incAlpha + incMask;     /* I & Alpha & Mask (if any) */
    default:
      return 0;                          /* Return 0 channels by default */
    }
}

static void
reshuffle_cmap_write (guchar *mapGimp)
{
  guchar *mapPSD;
  gint    i;

  mapPSD = g_malloc (768);

  for (i = 0; i < 256; i++)
    {
      mapPSD[i] = mapGimp[i * 3];
      mapPSD[i + 256] = mapGimp[i * 3 + 1];
      mapPSD[i + 512] = mapGimp[i * 3 + 2];
    }

  for (i = 0; i < 768; i++)
    {
      mapGimp[i] = mapPSD[i];
    }

  g_free (mapPSD);
}

static void
save_header (FILE   *fd,
             gint32  image_id)
{
  IFDBG printf (" Function: save_header\n");
  IFDBG printf ("\tRows: %d\n", PSDImageData.image_height);
  IFDBG printf ("\tColumns: %d\n", PSDImageData.image_width);
  IFDBG printf ("\tBase type: %d\n", PSDImageData.baseType);
  IFDBG printf ("\tNumber of channels: %d\n", PSDImageData.nChannels);

  xfwrite (fd, "8BPS", 4, "signature");
  write_gint16 (fd, 1, "version");
  write_gint32 (fd, 0, "reserved 1");      /* 6 for the 'reserved' field + 4 bytes for a long */
  write_gint16 (fd, 0, "reserved 1");      /* and 2 bytes for a short */
  write_gint16 (fd, (PSDImageData.nChannels +
                     nChansLayer (PSDImageData.baseType,
                     gimp_drawable_has_alpha (PSDImageData.merged_layer), 0)),
                "channels");
  write_gint32 (fd, PSDImageData.image_height, "rows");
  write_gint32 (fd, PSDImageData.image_width, "columns");
  write_gint16 (fd, 8, "depth");  /* Saving can only be done in 8 bits at the moment. */
  write_gint16 (fd, gimpBaseTypeToPsdMode (PSDImageData.baseType), "mode");
}

static void
save_color_mode_data (FILE   *fd,
                      gint32  image_id)
{
  guchar *cmap;
  guchar *cmap_modified;
  gint    i;
  gint32  nColors;

  IFDBG printf (" Function: save_color_mode_data\n");

  switch (PSDImageData.baseType)
    {
    case GIMP_INDEXED:
      IFDBG printf ("\tImage type: INDEXED\n");

      cmap = gimp_image_get_colormap (image_id, &nColors);
      IFDBG printf ("\t\tLength of colormap returned by gimp_image_get_colormap: %d\n", nColors);

      if (nColors == 0)
        {
          IFDBG printf ("\t\tThe indexed image lacks a colormap\n");
          write_gint32 (fd, 0, "color data length");
        }
      else if (nColors != 256)
        {
          IFDBG printf ("\t\tThe indexed image has %d!=256 colors\n", nColors);
          IFDBG printf ("\t\tPadding with zeros up to 256\n");
          write_gint32 (fd, 768, "color data length");
            /* For this type, length is always 768 */

          cmap_modified = g_malloc (768);
          for (i = 0; i < nColors * 3; i++)
            cmap_modified[i] = cmap[i];

          for (i = nColors * 3; i < 768; i++)
            cmap_modified[i] = 0;

          reshuffle_cmap_write (cmap_modified);
          xfwrite (fd, cmap_modified, 768, "colormap");  /* Write readjusted colormap */

          g_free (cmap_modified);
        }
      else         /* nColors equals 256 */
        {
          write_gint32 (fd, 768, "color data length");   /* For this type, length is always 768 */
          reshuffle_cmap_write (cmap);
          xfwrite (fd, cmap, 768, "colormap");  /* Write readjusted colormap */
        }
      break;

    default:
      IFDBG printf ("\tImage type: Not INDEXED\n");
      write_gint32 (fd, 0, "color data length");
    }
}

static void
save_resources (FILE   *fd,
                gint32  image_id)
{
  gint          i;
  gchar        *fileName;            /* Image file name */
  gint32        idActLayer;          /* Id of the active layer */
  guint         nActiveLayer = 0;    /* Number of the active layer */
  gboolean      ActiveLayerPresent;  /* TRUE if there's an active layer */
  GimpParasite *parasite;

  glong         eof_pos;             /* Position for End of file */
  glong         rsc_pos;             /* Position for Lengths of Resources section */
  glong         name_sec;            /* Position for Lengths of Channel Names */


  /* Only relevant resources in GIMP are: 0x03EE, 0x03F0 & 0x0400 */
  /* For Adobe Photoshop version 4.0 these can also be considered:
     0x0408, 0x040A & 0x040B (1006, 1008, 1024, 1032, 1034, and 1035) */

  IFDBG printf (" Function: save_resources\n");


  /* Get the image title from its filename */

  fileName = gimp_image_get_filename (image_id);
  IFDBG printf ("\tImage title: %s\n", fileName);

  /* Get the active layer number id */

  idActLayer = gimp_image_get_active_layer (image_id);
  IFDBG printf ("\tCurrent layer id: %d\n", idActLayer);

  ActiveLayerPresent = FALSE;
  for (i = 0; i < PSDImageData.nLayers; i++)
    if (idActLayer == PSDImageData.lLayers[i])
      {
        nActiveLayer = i;
        ActiveLayerPresent = TRUE;
      }

  if (ActiveLayerPresent)
    {
      IFDBG printf ("\t\tActive layer is number %d\n", nActiveLayer);
    }
  else
    {
      IFDBG printf ("\t\tNo active layer\n");
    }


  /* Here's where actual writing starts */

  rsc_pos = ftell (fd);
  write_gint32 (fd, 0, "image resources length");


  /* --------------- Write Channel names --------------- */

  if (PSDImageData.nChannels > 0 ||
      gimp_drawable_has_alpha (PSDImageData.merged_layer))
    {
      xfwrite (fd, "8BIM", 4, "imageresources signature");
      write_gint16 (fd, 0x03EE, "0x03EE Id"); /* 1006 */
      /* write_pascalstring (fd, Name, "Id name"); */
      write_gint16 (fd, 0, "Id name"); /* Set to null string (two zeros) */

    /* Mark current position in the file */

    name_sec = ftell (fd);
    write_gint32 (fd, 0, "0x03EE resource size");

    /* Write all strings */

    /* if the merged_image contains transparency, write a name for it first */
    if (gimp_drawable_has_alpha (PSDImageData.merged_layer))
      write_string (fd, "Transparency", "channel name");

    for (i = PSDImageData.nChannels - 1; i >= 0; i--)
    {
      char *chName = gimp_item_get_name (PSDImageData.lChannels[i]);
      write_string (fd, chName, "channel name");
      g_free (chName);
    }
    /* Calculate and write actual resource's length */

    eof_pos = ftell (fd);

    fseek (fd, name_sec, SEEK_SET);
    write_gint32 (fd, eof_pos - name_sec - sizeof (gint32), "0x03EE resource size");
    IFDBG printf ("\tTotal length of 0x03EE resource: %d\n",
                  (int) (eof_pos - name_sec - sizeof (gint32)));

    /* Return to EOF to continue writing */

    fseek (fd, eof_pos, SEEK_SET);

    /* Pad if length is odd */

    if ((eof_pos - name_sec - sizeof (gint32)) & 1)
      write_gchar (fd, 0, "pad byte");
  }

  /* --------------- Write Guides --------------- */
  if (gimp_image_find_next_guide(image_id, 0))
    {
      gint n_guides = 0;
      gint guide_id =0;

      /* Count the guides */
      while ((guide_id = gimp_image_find_next_guide(image_id, guide_id)))
        n_guides++;

      xfwrite (fd, "8BIM", 4, "imageresources signature");
      write_gint16 (fd, 0x0408, "0x0408 Id (Guides)"); /* 1032 */
      /* write_pascalstring (fd, Name, "Id name"); */
      write_gint16 (fd, 0, "Id name"); /* Set to null string (two zeros) */
      write_gint32 (fd, 16 + 5 * n_guides, "0x0408 resource size");
      /* Save grid and guide header */
      write_gint32 (fd,   1, "grid/guide header version");
      write_gint32 (fd, 576, "grid custom spacing horizontal");/* dpi*32/4??*/
      write_gint32 (fd, 576, "grid custom spacing vertical");  /* dpi*32/4??*/
      write_gint32 (fd, n_guides, "number of guides");

      /* write the guides */
      while ((guide_id = gimp_image_find_next_guide(image_id, guide_id)))
        {
          gchar orientation;
          gint32 position;
          orientation = gimp_image_get_guide_orientation(image_id, guide_id);
          position    = 32 * gimp_image_get_guide_position(image_id, guide_id);
          orientation ^= 1; /* in the psd vert =0 , horiz = 1 */
          write_gint32 (fd, position, "Position of guide");
          write_gchar (fd, orientation, "Orientation of guide");
          n_guides--;
        }
      if ((ftell(fd) & 1))
        write_gchar(fd, 0, "pad byte");
      if (n_guides != 0)
        g_warning("Screwed up guide resource:: wrong number of guides\n");
      IFDBG printf ("\tTotal length of 0x0400 resource: %d\n", (int) sizeof (gint16));
    }

  /* --------------- Write resolution data ------------------- */
  {
    gdouble xres = 0, yres = 0;
    guint32 xres_fix, yres_fix;
    GimpUnit g_unit;
    gint16 psd_unit;

    g_unit = gimp_image_get_unit (image_id);
    gimp_image_get_resolution (image_id, &xres, &yres);

    if (g_unit == GIMP_UNIT_MM)
      {
        gdouble factor = gimp_unit_get_factor (g_unit) / 10.0;

        xres /= factor;
        yres /= factor;

        psd_unit = PSD_UNIT_CM;
      }
    else
      {
        psd_unit = PSD_UNIT_INCH;
      }

    xres_fix = xres * 65536.0 + .5; /* Convert to 16.16 fixed point */
    yres_fix = yres * 65536.0 + .5; /* Convert to 16.16 fixed point */

    xfwrite (fd, "8BIM", 4, "imageresources signature (for resolution)");
    write_gint16(fd, 0x03ed, "0x03ed Id (resolution)"); /* 1005 */
    write_gint16 (fd, 0, "Id name"); /* Set to null string (two zeros) */
    write_gint32 (fd, 16, "0x0400 resource size");
    write_gint32 (fd,  xres_fix, "hRes (16.16 fixed point)");
    write_gint16 (fd, psd_unit, "hRes unit");
    write_gint16 (fd, psd_unit, "width unit");
    write_gint32 (fd,  yres_fix, "vRes (16.16 fixed point)");
    write_gint16 (fd, psd_unit, "vRes unit");
    write_gint16 (fd, psd_unit, "height unit");
  }

  /* --------------- Write Active Layer Number --------------- */

  if (ActiveLayerPresent)
    {
      xfwrite (fd, "8BIM", 4, "imageresources signature");
      write_gint16 (fd, 0x0400, "0x0400 Id"); /* 1024 */
      /* write_pascalstring (fd, Name, "Id name"); */
      write_gint16 (fd, 0, "Id name"); /* Set to null string (two zeros) */
      write_gint32 (fd, sizeof (gint16), "0x0400 resource size");

      /* Save title as gint16 (length always even) */

      write_gint16 (fd, nActiveLayer, "active layer");

      IFDBG printf ("\tTotal length of 0x0400 resource: %d\n", (int) sizeof (gint16));
    }

  /* --------------- Write ICC profile data ------------------- */
  parasite = gimp_image_get_parasite (image_id, "icc-profile");
  if (parasite)
    {
      gint32 profile_length = gimp_parasite_data_size (parasite);

      xfwrite (fd, "8BIM", 4, "imageresources signature");
      write_gint16 (fd, 0x040f, "0x040f Id");
      write_gint16 (fd, 0, "Id name"); /* Set to null string (two zeros) */
      write_gint32 (fd, profile_length, "0x040f resource size");
      xfwrite (fd, gimp_parasite_data (parasite), profile_length, "ICC profile");

      gimp_parasite_free (parasite);
    }


  /* --------------- Write Total Section Length --------------- */

  eof_pos = ftell (fd);

  fseek (fd, rsc_pos, SEEK_SET);
  write_gint32 (fd, eof_pos - rsc_pos - sizeof (gint32), "image resources length");
  IFDBG printf ("\tResource section total length: %d\n",
                (int) (eof_pos - rsc_pos - sizeof (gint32)));

  /* Return to EOF to continue writing */

  fseek (fd, eof_pos, SEEK_SET);
}

static int
get_compress_channel_data (guchar  *channel_data,
                           gint32   channel_cols,
                           gint32   channel_rows,
                           gint32   stride,
                           gint16  *LengthsTable,
                           guchar  *remdata)
{
  gint    i;
  gint32  len;                 /* Length of compressed data */
  guchar *start;               /* Starting position of a row in channel_data */

  /* For every row in the channel */

  len = 0;
  for (i = 0; i < channel_rows; i++)
    {
      start = channel_data + (i * channel_cols * stride);

      /* Create packed data for this row */
      LengthsTable[i] = pack_pb_line (start, channel_cols, stride,
                                       &remdata[len]);
      len += LengthsTable[i];
    }

  /*  return((len + channel_rows * sizeof (gint16)) + sizeof (gint16));*/
  return len;
}

static void
save_layer_and_mask (FILE   *fd,
                     gint32  image_id)
{
  gint     i,j;
  gint     idChannel;
  gint     offset_x;                    /* X offset for each layer */
  gint     offset_y;                    /* Y offset for each layer */
  gint32   layerWidth;                  /* Width of each layer */
  gint32   layerHeight;                 /* Height of each layer */
  gchar    blendMode[5];                /* Blending mode of the layer */
  guchar   layerOpacity;                /* Opacity of the layer */
  guchar   flags;                       /* Layer flags */
  gint     nChannelsLayer;              /* Number of channels of a layer */
  gint32   ChanSize;                    /* Data length for a channel */
  gchar   *layerName;                   /* Layer name */
  gint     mask;                        /* Layer mask */

  glong    eof_pos;                     /* Position: End of file */
  glong    ExtraDataPos;                /* Position: Extra data length */
  glong    LayerMaskPos;                /* Position: Layer & Mask section length */
  glong    LayerInfoPos;                /* Position: Layer info section length*/
  glong  **ChannelLengthPos;            /* Position: Channel length */


  IFDBG printf (" Function: save_layer_and_mask\n");

  /* Create first array dimension (layers, channels) */

  ChannelLengthPos = g_newa (glong *, PSDImageData.nLayers);

  /* Layer and mask information section */

  LayerMaskPos = ftell (fd);
  write_gint32 (fd, 0, "layers & mask information length");

  /* Layer info section */

  LayerInfoPos = ftell (fd);
  write_gint32 (fd, 0, "layers info section length");

  /* Layer structure section */

  if (gimp_drawable_has_alpha (PSDImageData.merged_layer))
    write_gint16 (fd, -PSDImageData.nLayers, "Layer structure count");
  else
    write_gint16 (fd, PSDImageData.nLayers, "Layer structure count");

  /* Layer records section */
  /* GIMP layers must be written in reverse order */

  for (i = PSDImageData.nLayers - 1; i >= 0; i--)
    {
      gint hasMask = 0;

      gimp_drawable_offsets (PSDImageData.lLayers[i], &offset_x, &offset_y);
      layerWidth = gimp_drawable_width (PSDImageData.lLayers[i]);
      layerHeight = gimp_drawable_height (PSDImageData.lLayers[i]);

      PSDImageData.layersDim[i].left = offset_x;
      PSDImageData.layersDim[i].top = offset_y;
      PSDImageData.layersDim[i].width = layerWidth;
      PSDImageData.layersDim[i].height = layerHeight;

      IFDBG printf ("\tLayer number: %d\n", i);
      IFDBG printf ("\t\tX offset: %d\n", PSDImageData.layersDim[i].left);
      IFDBG printf ("\t\tY offset: %d\n", PSDImageData.layersDim[i].top);
      IFDBG printf ("\t\tWidth: %d\n", PSDImageData.layersDim[i].width);
      IFDBG printf ("\t\tHeight: %d\n", PSDImageData.layersDim[i].height);

      write_gint32 (fd, PSDImageData.layersDim[i].top, "Layer top");
      write_gint32 (fd, PSDImageData.layersDim[i].left, "Layer left");
      write_gint32 (fd, (PSDImageData.layersDim[i].height +
                        PSDImageData.layersDim[i].top), "Layer bottom");
      write_gint32 (fd, (PSDImageData.layersDim[i].width +
                        PSDImageData.layersDim[i].left), "Layer right");

      hasMask = (gimp_layer_get_mask(PSDImageData.lLayers[i]) == -1 ) ? 0 : 1;
      nChannelsLayer = nChansLayer (PSDImageData.baseType,
                                    gimp_drawable_has_alpha (PSDImageData.lLayers[i]),
                                    hasMask);


      write_gint16 (fd, nChannelsLayer, "Number channels in the layer");
      IFDBG printf ("\t\tNumber of channels: %d\n", nChannelsLayer);

      /* Create second array dimension (layers, channels) */

      ChannelLengthPos[i] = g_new (glong, nChannelsLayer);

      /* Try with gimp_drawable_bpp() */

      for (j = 0; j < nChannelsLayer; j++)
        {
          if (gimp_drawable_has_alpha (PSDImageData.lLayers[i]))
            idChannel = j - 1;
          else
            idChannel = j;
          if (hasMask && (j+1 == nChannelsLayer)) /* Last channel ... */
            idChannel = -2; /* ... will be layer mask */

          write_gint16 (fd, idChannel, "Channel ID");
          IFDBG printf ("\t\t\tChannel Identifier: %d\n", idChannel);

          /* Write the length assuming no compression.  In case there is,
             will modify it later when writing data.  */

          ChannelLengthPos[i][j] = ftell (fd);
          ChanSize = sizeof (gint16) + (PSDImageData.layersDim[i].width *
                                        PSDImageData.layersDim[i].height);

          write_gint32 (fd, ChanSize, "Channel Size");
          IFDBG printf ("\t\t\tLength: %d\n", ChanSize);
        }

      xfwrite (fd, "8BIM", 4, "blend mode signature");

      psd_lmode_layer (PSDImageData.lLayers[i], blendMode);
      IFDBG printf ("\t\tBlend mode: %s\n", blendMode);
      xfwrite (fd, blendMode, 4, "blend mode key");

      layerOpacity = (gimp_layer_get_opacity (PSDImageData.lLayers[i]) * 255.0) / 100.0;
      IFDBG printf ("\t\tOpacity: %u\n", layerOpacity);
      write_gchar (fd, layerOpacity, "Opacity");

      /* Apparently this field is not used in GIMP */
      write_gchar (fd, 0, "Clipping");

      flags = 0;
      if (gimp_layer_get_lock_alpha (PSDImageData.lLayers[i])) flags |= 1;
      if (! gimp_item_get_visible (PSDImageData.lLayers[i])) flags |= 2;
      IFDBG printf ("\t\tFlags: %u\n", flags);
      write_gchar (fd, flags, "Flags");

      /* Padding byte to make the length even */
      write_gchar (fd, 0, "Filler");

      ExtraDataPos = ftell (fd); /* Position of Extra Data size */
      write_gint32 (fd, 0, "Extra data size");

      mask = gimp_layer_get_mask (PSDImageData.lLayers[i]);
      if (mask  >= 0)
        {
          gboolean apply = gimp_layer_get_apply_mask (PSDImageData.lLayers[i]);

          IFDBG printf ("\t\tLayer mask size: %d\n", 20);
          write_gint32 (fd, 20,                        "Layer mask size");
          write_gint32 (fd, 0,                         "Layer mask top");
          write_gint32 (fd, 0,                         "Layer mask left");
          write_gint32 (fd, gimp_drawable_height(mask),"Layer mask bottom");
          write_gint32 (fd, gimp_drawable_width(mask), "Layer mask right");
          write_gchar  (fd, 0,                         "Layer mask default color");
          flags = (1                    |  /* position relative to layer */
                   (apply ? 0 : 1) << 1 |  /* layer mask disabled        */
                   0 << 2);                /* invert layer mask          */
          write_gchar  (fd, flags,                     "Layer mask flags");
          write_gint16 (fd, 0,                         "Layer mask Padding");
        }
      else
        {
          /* NOTE Writing empty Layer mask / adjustment layer data */
          write_gint32 (fd, 0, "Layer mask size");
          IFDBG printf ("\t\tLayer mask size: %d\n", 0);
        }

      /* NOTE Writing empty Layer blending ranges data */
      write_gint32 (fd, 0, "Layer blending size");
      IFDBG printf ("\t\tLayer blending size: %d\n", 0);

      layerName = gimp_item_get_name (PSDImageData.lLayers[i]);
      write_pascalstring (fd, layerName, 4, "layer name");
      IFDBG printf ("\t\tLayer name: %s\n", layerName);

      write_datablock_luni(fd, layerName, "luni extra data block");

      /* Write real length for: Extra data */

      eof_pos = ftell (fd);

      fseek (fd, ExtraDataPos, SEEK_SET);
      write_gint32 (fd, eof_pos - ExtraDataPos - sizeof (gint32), "Extra data size");
      IFDBG printf ("\t\tExtraData size: %d\n",
                    (int) (eof_pos - ExtraDataPos - sizeof (gint32)));

      /* Return to EOF to continue writing */

      fseek (fd, eof_pos, SEEK_SET);
    }


  /* Channel image data section */
  /* Gimp layers must be written in reverse order */

  for (i = PSDImageData.nLayers - 1; i >= 0; i--)
    {
      IFDBG printf ("\t\tWriting pixel data for layer slot %d\n", i);
      write_pixel_data(fd, PSDImageData.lLayers[i], ChannelLengthPos[i], 0);
      g_free (ChannelLengthPos[i]);
    }

  eof_pos = ftell (fd);

  /* Write actual size of Layer info section */

  fseek (fd, LayerInfoPos, SEEK_SET);
  write_gint32 (fd, eof_pos - LayerInfoPos - sizeof (gint32), "layers info section length");
  IFDBG printf ("\t\tTotal layers info section length: %d\n",
                (int) (eof_pos - LayerInfoPos - sizeof (gint32)));

  /* Write actual size of Layer and mask information secton */

  fseek (fd, LayerMaskPos, SEEK_SET);
  write_gint32 (fd, eof_pos - LayerMaskPos - sizeof (gint32), "layers & mask information length");
  IFDBG printf ("\t\tTotal layers & mask information length: %d\n",
                (int) (eof_pos - LayerMaskPos - sizeof (gint32)));

  /* Return to EOF to continue writing */

  fseek (fd, eof_pos, SEEK_SET);
}

static void
write_pixel_data (FILE   *fd,
                  gint32  drawableID,
                  glong  *ChanLenPosition,
                  gint32  ltable_offset)
{
  GeglBuffer   *buffer = gimp_drawable_get_buffer (drawableID);
  const Babl   *format = get_pixel_format (drawableID);
  gint32        tile_height = gimp_tile_height();
  gint32        height = gegl_buffer_get_height (buffer);
  gint32        width  = gegl_buffer_get_width (buffer);
  gint32        bytes = babl_format_get_bytes_per_pixel (format);
  gint32        colors = bytes;       /* fixed up down below */
  gint32        y;
  gint32        len;                  /* Length of compressed data */
  gint16       *LengthsTable;         /* Lengths of every compressed row */
  guchar       *rledata;              /* Compressed data from a region */
  guchar       *data;                 /* Temporary copy of pixel data */
  glong         length_table_pos;     /* position in file of the length table */
  int           i, j;

  IFDBG printf (" Function: write_pixel_data, drw %d, lto %d\n",
                drawableID, ltable_offset);

  if ( gimp_drawable_has_alpha  (drawableID) &&
      !gimp_drawable_is_indexed (drawableID))
    colors -= 1;

  LengthsTable = g_new (gint16, height);
  rledata = g_new (guchar, (MIN (height, tile_height) *
                            (width + 10 + (width / 100))));

  data = g_new (guchar, MIN(height, tile_height) * width * bytes);

  for (i = 0; i < bytes; i++)
    {
      gint chan;

      len = 0;

      if (bytes != colors && ltable_offset == 0) /* Need to write alpha channel first, except in image data section */
        {
          if (i == 0)
            {
              chan = bytes - 1;
            }
          else
            {
              chan = i - 1;
            }
        }
      else
        {
          chan = i;
        }

      if (ChanLenPosition)
        {
          write_gint16 (fd, 1, "Compression type (RLE)");
          len += 2;
        }

      if (ltable_offset > 0)
        {
          length_table_pos = ltable_offset + 2 * chan * height;
        }
      else
        {
          length_table_pos = ftell(fd);

          xfwrite (fd, LengthsTable, height * sizeof(gint16),
                   "Dummy RLE length");
          len += height * sizeof(gint16);
          IF_DEEP_DBG printf ("\t\t\t\t. ltable, pos %ld len %d\n", length_table_pos, len);
        }

      for (y = 0; y < height; y += tile_height)
        {
          int tlen;
	  gegl_buffer_get (buffer,
                           GEGL_RECTANGLE (0, y,
                                           width,
                                           MIN (height - y, tile_height)),
			   1.0, format, data,
                           GEGL_AUTO_ROWSTRIDE, GEGL_ABYSS_NONE);
          tlen = get_compress_channel_data (&data[chan],
                                             width,
                                             MIN(height - y, tile_height),
                                             bytes,
                                             &LengthsTable[y],
                                             rledata);
          len += tlen;
          xfwrite (fd, rledata, tlen, "Compressed pixel data");
          IF_DEEP_DBG printf ("\t\t\t\t. Writing compressed pixels, stream of %d\n", tlen);
        }

      /* Write compressed lengths table */
      fseek (fd, length_table_pos, SEEK_SET);
      for (j = 0; j < height; j++) /* write real length table */
        write_gint16 (fd, LengthsTable[j], "RLE length");

      if (ChanLenPosition)    /* Update total compressed length */
        {
          fseek (fd, ChanLenPosition[i], SEEK_SET);
          write_gint32 (fd, len, "channel data length");
          IFDBG printf ("\t\tUpdating data len to %d\n", len);
        }
      fseek (fd, 0, SEEK_END);
      IF_DEEP_DBG printf ("\t\t\t\t. Cur pos %ld\n", ftell(fd));
    }

  /* Write layer mask, as last channel, id -2 */
  if (gimp_item_is_layer (drawableID))
    {
      gint32 maskID = gimp_layer_get_mask (drawableID);

      if (maskID != -1)
        {
          GeglBuffer *mbuffer = gimp_drawable_get_buffer (maskID);
          len = 0;

          if (ChanLenPosition)
            {
              write_gint16 (fd, 1, "Compression type (RLE)");
              len += 2;
              IF_DEEP_DBG printf ("\t\t\t\t. ChanLenPos, len %d\n", len);
            }

          if (ltable_offset > 0)
            {
              length_table_pos = ltable_offset + 2 * (bytes+1) * height;
              IF_DEEP_DBG printf ("\t\t\t\t. ltable, pos %ld\n",
                                  length_table_pos);
            }
          else
            {
              length_table_pos = ftell(fd);

              xfwrite (fd, LengthsTable, height * sizeof(gint16),
                       "Dummy RLE length");
              len += height * sizeof(gint16);
              IF_DEEP_DBG printf ("\t\t\t\t. ltable, pos %ld len %d\n",
                                  length_table_pos, len);
            }

          for (y = 0; y < height; y += tile_height)
            {
              int tlen;
	      gegl_buffer_get (mbuffer,
                               GEGL_RECTANGLE (0, y,
                                               width,
                                               MIN (height - y, tile_height)),
			       1.0, format, data,
                               GEGL_AUTO_ROWSTRIDE, GEGL_ABYSS_NONE);
              tlen = get_compress_channel_data (&data[0],
                                                width,
                                                MIN(height - y, tile_height),
                                                1,
                                                &LengthsTable[y],
                                                rledata);
              len += tlen;
              xfwrite (fd, rledata, tlen, "Compressed mask data");
              IF_DEEP_DBG printf ("\t\t\t\t. Writing compressed mask, stream of %d\n", tlen);
            }

          /* Write compressed lengths table */
          fseek (fd, length_table_pos, SEEK_SET); /*POS WHERE???*/
          for (j = 0; j < height; j++) /* write real length table */
            {
              write_gint16 (fd, LengthsTable[j], "RLE length");
              IF_DEEP_DBG printf ("\t\t\t\t. Updating RLE len %d\n",
                                  LengthsTable[j]);
            }

          if (ChanLenPosition)    /* Update total compressed length */
            {
              fseek (fd, ChanLenPosition[bytes], SEEK_SET); /*+bytes OR SOMETHING*/
              write_gint32 (fd, len, "channel data length");
              IFDBG printf ("\t\tUpdating data len to %d, at %ld\n", len, ftell(fd));
            }
          fseek (fd, 0, SEEK_END);
          IF_DEEP_DBG printf ("\t\t\t\t. Cur pos %ld\n", ftell(fd));

          g_object_unref (mbuffer);
        }
    }

  g_object_unref (buffer);

  g_free (data);
  g_free (rledata);
  g_free (LengthsTable);
}

static void
save_data (FILE   *fd,
           gint32  image_id)
{
  gint ChanCount;
  gint i, j;
  gint32 imageHeight;                   /* Height of image */
  glong offset;                         /* offset in file of rle lengths */
  gint chan;

  IFDBG printf (" Function: save_data\n");

  ChanCount = (PSDImageData.nChannels +
               nChansLayer (PSDImageData.baseType,
                            gimp_drawable_has_alpha (PSDImageData.merged_layer),
                            0));

  imageHeight = gimp_image_height (image_id);

  write_gint16 (fd, 1, "RLE compression");

  /* All line lengths go before the rle pixel data */

  offset = ftell(fd); /* Offset in file of line lengths */

  for (i = 0; i < ChanCount; i++)
    for (j = 0; j < imageHeight; j++)
      write_gint16 (fd, 0, "junk line lengths");

  IFDBG printf ("\t\tWriting compressed image data\n");
  write_pixel_data (fd, PSDImageData.merged_layer,
                    NULL, offset);

  chan = nChansLayer (PSDImageData.baseType,
                      gimp_drawable_has_alpha(PSDImageData.merged_layer), 0);

  for (i = PSDImageData.nChannels - 1; i >= 0; i--)
    {
      IFDBG printf ("\t\tWriting compressed channel data for channel %d\n",
                    i);
      write_pixel_data (fd, PSDImageData.lChannels[i], NULL,
                        offset + 2*imageHeight*chan);
      chan++;
    }
}

static gint32
create_merged_image (gint32 image_id)
{
  gint32  projection;

  projection = gimp_layer_new_from_visible (image_id, image_id, "psd-save");

  if (gimp_image_base_type (image_id) != GIMP_INDEXED)
    {
      GeglBuffer           *buffer             = gimp_drawable_get_buffer (projection);
      const Babl           *format             = get_pixel_format (projection);
      gboolean              transparency_found = FALSE;
      gint                  bpp                = babl_format_get_bytes_per_pixel (format);
      gint                  n_components       = babl_format_get_n_components (format);
      gint                  width              = gegl_buffer_get_width (buffer);
      gint                  height             = gegl_buffer_get_height (buffer);
      GeglBufferIterator   *iter               = gegl_buffer_iterator_new (buffer, GEGL_RECTANGLE (0, 0, width, height),
									   0, format,
                                                                           GEGL_ACCESS_READ, GEGL_ABYSS_NONE);

      while (gegl_buffer_iterator_next (iter))
	{
	  guchar *data = iter->data[0];
	  gint y;

	  for (y = 0; y < iter->roi->height; y++)
	    {
	      guchar *d = data;
	      gint x;

	      for (x = 0; x < iter->roi->width; x++)
		{
		  gint32 alpha = d[bpp - 1];

		  if (alpha < 255)
		    {
		      gint i;

		      transparency_found = TRUE;

		      /* blend against white, photoshop does this. */
		      for (i = 0; i < bpp - 1; i++)
			d[i] = ((guint32) d[i] * alpha) / 255 + 255 - alpha;
		    }

		}

              d += bpp;
	    }

	  data += n_components;
	}

      g_object_unref (buffer);

      if (! transparency_found)
        gimp_layer_flatten (projection);
    }
  else
    {
      if (gimp_drawable_has_alpha (projection))
        gimp_layer_flatten (projection);  /* PSDs don't support transparency information in indexed images*/
    }

  return projection;
}

static void
get_image_data (FILE   *fd,
                gint32  image_id)
{
  IFDBG printf (" Function: get_image_data\n");

  PSDImageData.compression = FALSE;

  PSDImageData.image_height = gimp_image_height (image_id);
  IFDBG printf ("\tGot number of rows: %d\n", PSDImageData.image_height);

  PSDImageData.image_width = gimp_image_width (image_id);
  IFDBG printf ("\tGot number of cols: %d\n", PSDImageData.image_width);

  PSDImageData.baseType = gimp_image_base_type (image_id);
  IFDBG printf ("\tGot base type: %d\n", PSDImageData.baseType);

  PSDImageData.merged_layer = create_merged_image (image_id);

  PSDImageData.lChannels = gimp_image_get_channels (image_id,
                                                    &PSDImageData.nChannels);
  IFDBG printf ("\tGot number of channels: %d\n", PSDImageData.nChannels);

  PSDImageData.lLayers = gimp_image_get_layers (image_id,
                                                &PSDImageData.nLayers);
  IFDBG printf ("\tGot number of layers: %d\n", PSDImageData.nLayers);

  PSDImageData.layersDim = g_new (PSD_Layer_Dimension, PSDImageData.nLayers);
}

gboolean
save_image (const gchar  *filename,
            gint32        image_id,
            GError      **error)
{
  FILE         *fd;
  gint32       *layers;
  gint          nlayers;
  gint          i;
  GeglBuffer   *buffer;

  IFDBG printf (" Function: save_image\n");

  if (gimp_image_width (image_id) > 30000 ||
      gimp_image_height (image_id) > 30000)
    {
      g_set_error (error, G_FILE_ERROR, G_FILE_ERROR_FAILED,
                   _("Unable to save '%s'.  The PSD file format does not "
                     "support images that are more than 30,000 pixels wide "
                     "or tall."),
                   gimp_filename_to_utf8 (filename));
      return FALSE;
    }

 /* Need to check each of the layers size individually also */
  layers = gimp_image_get_layers (image_id, &nlayers);
  for (i = 0; i < nlayers; i++)
    {
      buffer = gimp_drawable_get_buffer (layers[i]);
      if (gegl_buffer_get_width (buffer) > 30000 || gegl_buffer_get_height (buffer) > 30000)
        {
          g_set_error (error, G_FILE_ERROR, G_FILE_ERROR_FAILED,
                       _("Unable to save '%s'.  The PSD file format does not "
                         "support images with layers that are more than 30,000 "
                         "pixels wide or tall."),
                       gimp_filename_to_utf8 (filename));
          g_free (layers);
          return FALSE;
        }
      g_object_unref (buffer);
    }
  g_free (layers);

  gimp_progress_init_printf (_("Saving '%s'"),
                             gimp_filename_to_utf8 (filename));

  fd = g_fopen (filename, "wb");
  if (fd == NULL)
    {
      g_set_error (error, G_FILE_ERROR, g_file_error_from_errno (errno),
                   _("Could not open '%s' for writing: %s"),
                   gimp_filename_to_utf8 (filename), g_strerror (errno));
      return FALSE;
    }

  IFDBG g_print ("\tFile '%s' has been opened\n",
                 gimp_filename_to_utf8 (filename));

  get_image_data (fd, image_id);
  save_header (fd, image_id);
  save_color_mode_data (fd, image_id);
  save_resources (fd, image_id);

  /* PSD format does not support layers in indexed images */

  if (PSDImageData.baseType == GIMP_INDEXED)
    write_gint32 (fd, 0, "layers info section length");
  else
    save_layer_and_mask (fd, image_id);

  /* If this is an indexed image, write now channel and layer info */

  save_data (fd, image_id);

  /* Delete merged image now */

  gimp_item_delete (PSDImageData.merged_layer);

  IFDBG printf ("----- Closing PSD file, done -----\n\n");

  fclose (fd);
  return TRUE;
}

static const Babl *
get_pixel_format (gint32 drawableID)
{
  const Babl *format;

  switch (gimp_drawable_type (drawableID))
    {
    case GIMP_GRAY_IMAGE:
      format = babl_format ("Y u8");
      break;

    case GIMP_GRAYA_IMAGE:
      format = babl_format ("YA u8");
      break;

    case GIMP_RGB_IMAGE:
    case GIMP_INDEXED_IMAGE:
      format = babl_format ("RGB u8");
      break;

    case GIMP_RGBA_IMAGE:
    case GIMP_INDEXEDA_IMAGE:
      format = babl_format ("RGBA u8");
      break;

    default:
      return NULL;
      break;
    }

  return format;
}<|MERGE_RESOLUTION|>--- conflicted
+++ resolved
@@ -188,149 +188,6 @@
 
 static const Babl* get_pixel_format     (gint32 drawableID);
 
-<<<<<<< HEAD
-const GimpPlugInInfo PLUG_IN_INFO =
-{
-  NULL,    /* init_proc */
-  NULL,    /* quit_proc */
-  query,   /* query_proc */
-  run,     /* run_proc */
-};
-
-
-MAIN()
-
-
-static void
-query (void)
-{
-  static const GimpParamDef save_args[] =
-  {
-    { GIMP_PDB_INT32,    "run-mode",     "The run mode { RUN-INTERACTIVE (0), RUN-NONINTERACTIVE (1) }" },
-    { GIMP_PDB_IMAGE,    "image",        "Input image" },
-    { GIMP_PDB_DRAWABLE, "drawable",     "Drawable to save" },
-    { GIMP_PDB_STRING,   "filename",     "The name of the file to save the image in" },
-    { GIMP_PDB_STRING,   "raw-filename", "The name of the file to save the image in" },
-    { GIMP_PDB_INT32,    "compression",  "Compression type: { NONE (0), LZW (1), PACKBITS (2)" },
-    { GIMP_PDB_INT32,    "fill-order",   "Fill Order: { MSB to LSB (0), LSB to MSB (1)" }
-  };
-
-  gimp_install_procedure (SAVE_PROC,
-                          "saves files in the Photoshop(tm) PSD file format",
-                          "This filter saves files of Adobe Photoshop(tm) native PSD format.  These files may be of any image type supported by GIMP, with or without layers, layer masks, aux channels and guides.",
-                          "Monigotes",
-                          "Monigotes",
-                          "2000",
-                          N_("Photoshop image"),
-                          "RGB*, GRAY*, INDEXED*",
-                          GIMP_PLUGIN,
-                          G_N_ELEMENTS (save_args), 0,
-                          save_args, NULL);
-
-  gimp_register_file_handler_mime (SAVE_PROC, "image/x-psd");
-  gimp_register_save_handler (SAVE_PROC, "psd", "");
-}
-
-static void
-run (const gchar      *name,
-     gint              nparams,
-     const GimpParam  *param,
-     gint             *nreturn_vals,
-     GimpParam       **return_vals)
-{
-  static GimpParam  values[2];
-  GimpRunMode       run_mode;
-  GError           *error = NULL;
-
-  run_mode = param[0].data.d_int32;
-
-  *nreturn_vals = 1;
-  *return_vals  = values;
-
-  values[0].type          = GIMP_PDB_STATUS;
-  values[0].data.d_status = GIMP_PDB_CALLING_ERROR;
-
-  if (strcmp (name, SAVE_PROC) == 0)
-    {
-      gint32                 image_id;
-      gint32                 drawable_id;
-      GimpAttributes        *attributes;
-      GimpMetadataSaveFlags  metadata_flags;
-      GimpExportReturn       export = GIMP_EXPORT_IGNORE;
-
-      IFDBG printf ("\n---------------- %s ----------------\n",
-                    param[3].data.d_string);
-
-      image_id    = param[1].data.d_int32;
-      drawable_id = param[2].data.d_int32;
-
-      switch (run_mode)
-        {
-        case GIMP_RUN_INTERACTIVE:
-        case GIMP_RUN_WITH_LAST_VALS:
-          gimp_ui_init (PLUG_IN_BINARY, FALSE);
-
-          export = gimp_export_image (&image_id, &drawable_id, "PSD",
-                                      GIMP_EXPORT_CAN_HANDLE_RGB     |
-                                      GIMP_EXPORT_CAN_HANDLE_GRAY    |
-                                      GIMP_EXPORT_CAN_HANDLE_INDEXED |
-                                      GIMP_EXPORT_CAN_HANDLE_ALPHA   |
-                                      GIMP_EXPORT_CAN_HANDLE_LAYERS  |
-                                      GIMP_EXPORT_CAN_HANDLE_LAYER_MASKS);
-
-          if (export == GIMP_EXPORT_CANCEL)
-            {
-              values[0].data.d_status = GIMP_PDB_CANCEL;
-              return;
-            }
-          break;
-
-        default:
-          break;
-        }
-
-      attributes = gimp_image_metadata_save_prepare (image_id,
-                                                   "image/x-psd",
-                                                   &metadata_flags);
-
-      if (save_image (param[3].data.d_string, image_id, &error))
-        {
-          if (attributes)
-            {
-              GFile *file;
-
-              gimp_attributes_new_attribute (attributes, "Exif.Image.BitsPerSample", "8", TYPE_SHORT);
-
-              file = g_file_new_for_path (param[3].data.d_string);
-              gimp_image_metadata_save_finish (image_id,
-                                               "image/x-psd",
-                                               attributes, metadata_flags,
-                                               file, NULL);
-              g_object_unref (file);
-
-              g_object_unref (attributes);
-            }
-
-          values[0].data.d_status = GIMP_PDB_SUCCESS;
-        }
-      else
-        {
-          values[0].data.d_status = GIMP_PDB_EXECUTION_ERROR;
-
-          if (error)
-            {
-              *nreturn_vals = 2;
-              values[1].type          = GIMP_PDB_STRING;
-              values[1].data.d_string = error->message;
-            }
-        }
-
-      if (export == GIMP_EXPORT_EXPORT)
-        gimp_image_delete (image_id);
-    }
-}
-=======
->>>>>>> 4d9cf019
 
 static void
 psd_lmode_layer (gint32  idLayer,
